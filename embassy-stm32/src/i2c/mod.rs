--- conflicted
+++ resolved
@@ -1,24 +1,10 @@
 //! Inter-Integrated-Circuit (I2C)
 #![macro_use]
 
-<<<<<<< HEAD
-use stm32_metapac::i2c;
-
-use crate::interrupt;
-
-=======
->>>>>>> a9878a24
 #[cfg_attr(i2c_v1, path = "v1.rs")]
 #[cfg_attr(i2c_v2, path = "v2.rs")]
 mod _version;
 
-<<<<<<< HEAD
-pub mod v2slave;
-
-use crate::peripherals;
-
-#[derive(Debug, PartialEq, Eq, Clone, Copy)]
-=======
 use core::future::Future;
 use core::iter;
 use core::marker::PhantomData;
@@ -37,18 +23,13 @@
 
 /// I2C error.
 #[derive(Debug, PartialEq, Eq)]
->>>>>>> a9878a24
 #[cfg_attr(feature = "defmt", derive(defmt::Format))]
 pub enum Error {
     /// Bus error
     Bus,
-<<<<<<< HEAD
-    Arbitration, // in case of master mode: lost arbitration to another master
-=======
     /// Arbitration lost
     Arbitration,
     /// ACK not received (either to the address or to a data byte)
->>>>>>> a9878a24
     Nack,
     /// Timeout
     Timeout,
@@ -58,48 +39,6 @@
     Overrun,
     /// Zero-length transfers are not allowed.
     ZeroLengthTransfer,
-    BufferSize,
-    NoTransaction,
-}
-
-#[repr(u8)]
-#[derive(Copy, Clone, Eq, PartialEq, Ord, PartialOrd)]
-pub enum Address2Mask {
-    NOMASK,
-    MASK1,
-    MASK2,
-    MASK3,
-    MASK4,
-    MASK5,
-    MASK6,
-    MASK7,
-}
-impl Address2Mask {
-    #[inline(always)]
-    pub const fn to_vals_impl(self) -> i2c::vals::Oamsk {
-        match self {
-            Address2Mask::NOMASK => i2c::vals::Oamsk::NOMASK,
-            Address2Mask::MASK1 => i2c::vals::Oamsk::MASK1,
-            Address2Mask::MASK2 => i2c::vals::Oamsk::MASK2,
-            Address2Mask::MASK3 => i2c::vals::Oamsk::MASK3,
-            Address2Mask::MASK4 => i2c::vals::Oamsk::MASK4,
-            Address2Mask::MASK5 => i2c::vals::Oamsk::MASK5,
-            Address2Mask::MASK6 => i2c::vals::Oamsk::MASK6,
-            Address2Mask::MASK7 => i2c::vals::Oamsk::MASK7,
-        }
-    }
-}
-#[derive(Copy, Clone, Eq, PartialEq)]
-#[repr(usize)]
-pub enum AddressIndex {
-    Address1 = 0,
-    Address2 = 2,
-}
-
-#[derive(Copy, Clone, Eq, PartialEq, Ord, PartialOrd)]
-pub enum Dir {
-    WRITE,
-    READ,
 }
 
 /// I2C config
