--- conflicted
+++ resolved
@@ -126,11 +126,7 @@
     }
 
     pub fn reset(&mut self) {
-<<<<<<< HEAD
-        self.inner.reset();
-=======
         self.inner.reset()
->>>>>>> bd70af0d
     }
 
     pub fn get_max_duty(&self) -> u16 {
